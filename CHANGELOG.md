# Changelog

All notable changes to this project will be documented in this file.

Note:
* The format is based on [Keep a Changelog](https://keepachangelog.com/en/1.1.0/).
* This project adheres to [Semantic Versioning](https://semver.org/spec/v2.0.0.html).

## Legend
The following emojis are used to highlight certain changes:
* 🛠 - BREAKING CHANGE.  Action is required if you use this functionality.
* ✨ - Noteworthy change to be aware of.

## [Unreleased]

### Added

### Changed

<<<<<<< HEAD
- `http-retrieval-enable` is now enabled by default. HTTP Retrieval can be disabled with
  `RAINBOW_HTTP_RETRIEVAL_ENABLE=false`. [#270](https://github.com/ipfs/rainbow/pull/270)
=======
- upgrade to Boxo [v0.33.0](https://github.com/ipfs/boxo/releases/tag/v0.33.0)
>>>>>>> 6f9fb9dc

### Fixed

- Setting `export RAINBOW_HTTP_RETRIEVAL_ALLOWLIST=` allowed to enable HTTP
  retrieval with an empty allowlist, so no HTTP requests would be
  performed. This is a footgun, therefore from now on this is interpreted as
  no allowlist being set. HTTP Retrieval can be disabled with
  `RAINBOW_HTTP_RETRIEVAL_ENABLE=false`.

### Removed

### Security

## [v1.14.0]

### Added

### Changed

- upgrade to Boxo [v0.32.0](https://github.com/ipfs/boxo/releases/tag/v0.32.0)

### Fixed

### Removed

### Security

## [1.13.0]

### Added

- New option `--http-retrieval-denylist`. It can be used to avoid connecting to disallowed hosts.

### Changed

- upgrade to Boxo [v0.30.0](https://github.com/ipfs/boxo/releases/tag/v0.30.0)
- upgrade go-ds-xxx packages to support `go-datastore` [v0.8.2](https://github.com/ipfs/go-datastore/releases/tag/v0.8.2) query API
- updated go-libp2p to [v0.41.1](https://github.com/libp2p/go-libp2p/releases/tag/v0.41.1)

### Fixed

- Fix exporting of routing http client metrics: the endpoint will now include `ipfs_routing_http_client_*` metrics routing clients are used. See [docs/metrics.md](https://github.com/ipfs/rainbow/blob/main/docs/metrics.md) for more details.

### Security

- This release upgrades quic-go to [v0.50.1](https://github.com/quic-go/quic-go/releases/tag/v0.50.1). It contains a fix for a remote-triggered panic.

## [1.12.0]

### Added

- HTTP block retrieval support: rainbow can now use [Trustless HTTP Gateways](https://specs.ipfs.tech/http-gateways/trustless-gateway/) to perform block retrievals in parallel to [Bitswap](https://specs.ipfs.tech/bitswap-protocol/).
  - This takes advantage of peers with `/tls` + `/http` multiaddrs (HTTPS is required).
  - You can enable HTTP retrievals with `--http-retrieval-enable`, and limit it to urls of specific hostnames with `--http-retrieval-allowlist <hostname>`.
  - You can also ignore provider records from certain peer IDs with `--routing-ignore-providers <peerID>` (for example to ignore peer IDs from bitswap endpoints of providers that offer HTTP).
  - **NOTE**: this feature works in the same way as Bitswap: known HTTP-peers receive optimistic block requests even for content that they are not announcing. See [Boxo's CHANGELOG](https://github.com/ipfs/boxo/blob/main/CHANGELOG.md) for more information.

## [1.11.0]

### Changed

- The default DNSLink resolver for `.eth` TLD changed to `https://dns.eth.limo/dns-query` and  `.crypto` one changed to `https://resolver.unstoppable.io/dns-query` [#231](https://github.com/ipfs/rainbow/pull/231)
- Upgrade to Boxo [v0.28.0](https://github.com/ipfs/boxo/releases/tag/v0.28.0)
- Upgrade go-ds-pebble to [v0.4.2](https://github.com/ipfs/go-ds-pebble/releases/tag/v0.4.2) and pebble to [v1.1.4](https://github.com/cockroachdb/pebble/releases/tag/v1.1.4)
- updated go-libp2p to [v0.40.0](https://github.com/libp2p/go-libp2p/releases/tag/v0.40.0)
- require minimum go version 1.24 in go.mod

## [1.10.1]

### Added

- Add support for custom DNSLink resolvers (e.g. to support TLDs like `.eth`, `.crypto`). It is possible to set custom DoH resolvers by setting `RAINBOW_DNSLINK_RESOLVERS` with the same convention as Kubo's [`DNS.Resolvers`](https://github.com/ipfs/kubo/blob/master/docs/config.md#dnsresolvers) ) [#224](https://github.com/ipfs/rainbow/pull/224)

## [1.10.0]

### Changed

- boxo [v0.26.0](https://github.com/ipfs/boxo/releases/tag/v0.26.0)
  - This has a number of significant updates including go-libp2p v0.38.1 and go-libp2p-kad-dht v0.28.1
- Upgrade to latest nopfs v0.14.0

## [v1.9.0]

### Added

- Added endpoints to show and purge connected peers [#194](https://github.com/ipfs/rainbow/pull/194)
- Added flags to configure bitswap/routing tuning params:
  - `routing-max-requests`
  - `routing-max-providers`
  - `routing-max-timeout`

### Changed

- boxo [v0.25.0](https://github.com/ipfs/boxo/releases/tag/v0.25.0)
- go-libp2p-kad-dht [v0.28.1](https://github.com/libp2p/go-libp2p-kad-dht/releases/tag/v0.28.1)
- passing headers that require authorization but are not authorized now results in an HTTP 401 instead of ignoring those headers
- Bitswap settings: Increased default content-discovery limits, with up to 100 in-flight requests.

## [v1.8.3]

### Changed

- updated to boxo [0.24.2](https://github.com/ipfs/boxo/releases/tag/v0.24.2)

## [v1.8.2]

### Changed

- updated go-libp2p to [v0.37.0](https://github.com/libp2p/go-libp2p/releases/tag/v0.37.0)
- require minimum go version 1.23.2 in go.mod

## [v1.8.1]

### Changed

- boxo [0.24.1](https://github.com/ipfs/boxo/releases/tag/v0.24.1)

## [v1.8.0]

### Added

- Support implicit protocol filters from [IPIP-484](https://github.com/ipfs/specs/pull/484) and customizing them via `--http-routers-filter-protocols`. [#173](https://github.com/ipfs/rainbow/pull/173)
- Dedicated [tracing docs](docs/tracing.md).

## [v1.7.0]

### Added

- Ability to specify the maximum blocksize that bitswap will replace WantHave with WantBlock responses, and to disable replacement when set to zero. [#165](https://github.com/ipfs/rainbow/pull/165)
- Support use and configuration of pebble as [datastore](https://github.com/ipfs/rainbow/blob/main/docs/blockstores.md). Pebble provides a high-performance alternative to badger. Options are available to configure key tuning parameters (`pebble-*` in `rainbow --help`).

## [v1.6.0]

### Changed

- Updated Go in go.mod to 1.22
- Updated dependencies
  - go-libp2p [0.36.3](https://github.com/libp2p/go-libp2p/releases/tag/v0.36.3)
  - go-libp2p-kad-dht [0.26.1](https://github.com/libp2p/go-libp2p-kad-dht/releases/tag/v0.26.1)
  - boxo [0.23.0](https://github.com/ipfs/boxo/releases/tag/v0.23.0)
  - badger [4.3.0](https://github.com/dgraph-io/badger/releases/tag/v4.3.0)

### Fixed

- a bug whereby `FindPeer` won't return results for peers behind NAT which only have `/p2p-circuit` multiaddrs [go-libp2p-kad-dht#976](https://github.com/libp2p/go-libp2p-kad-dht/pull/976)

## [v1.5.0]

### Added

- Simple end-to-end test to check that trustless-gateway-domains are set correctly. [#151](https://github.com/ipfs/rainbow/pull/151) [#157](https://github.com/ipfs/rainbow/pull/157)
- HTTP API to dynamically list logging subsystems and modify logging levels for subsystems. [#156](https://github.com/ipfs/rainbow/pull/156)

### Changed

- go-libp2p [0.36.1](https://github.com/libp2p/go-libp2p/releases/tag/v0.36.1)
- boxo [0.22.0](https://github.com/ipfs/boxo/releases/tag/v0.22.0)

### Fixed

- [libp2p identify agentVersion](https://github.com/libp2p/specs/blob/master/identify/README.md#agentversion) correctly indicates rainbow version when shared host is not used

## [v1.4.0]

### Added

- Tracing per request with auth header (see `RAINBOW_TRACING_AUTH`) or a fraction of requests (see `RAINBOW_SAMPLING_FRACTION`)
- Debugging with [`Rainbow-No-Blockcache`](./docs/headers.md#rainbow-no-blockcache) that is gated by the `Authorization` header and does not use the local block cache for the request

### Changed

- go-libp2p 0.35
- boxo 0.21

### Fixed

- Added more buckets to the duration histogram metric to allow for tracking operations that take longer than 1 minute.
- Release version included in `--version` output.

## [v1.3.0]

### Added

- Now supports remote backends (using RAW block or CAR requests) via `--remote-backends` (`RAINBOW_REMOTE_BACKENDS`).
- Added configurable libp2p listen addresses for the Bitswap host via the `libp2p-listen-addrs` flag and `RAINBOW_LIBP2P_LISTEN_ADDRS` environment variable

## [v1.2.2]

### Fixed

- Rainbow no longer initializes Bitswap server by default, restoring behavior from v1.0.0.

## [v1.2.1]

### Fixed

- Rainbow no longer provides announcements of blocks via Bitswap. This is not needed to provide blocks to peers with `RAINBOW_PEERING_SHARED_CACHE`.
- Rainbow no longer keeps track of other peer's Bitswap wantlists. It will only reply if they have the block at the moment. This should reduce the processing and memory usage.

## [v1.2.0]

### Added

- ✨ Now supports automatic peering with peers that have the same seed via `--seed-peering` (`RAINBOW_SEED_PEERING`). You can further read how this works in [`docs/environment-variables.md`](docs/environment-variables.md).

## [v1.1.0]

### Added

- ✨ Now supports local cache sharing with peers provided via `--peering` (`RAINBOW_PEERING`). You can further read how this works in [`docs/environment-variables.md`](docs/environment-variables.md).

## [v1.0.0]

Our first version. Check the [README](README.md) for all the information regarding 🌈 Rainbow.<|MERGE_RESOLUTION|>--- conflicted
+++ resolved
@@ -17,12 +17,10 @@
 
 ### Changed
 
-<<<<<<< HEAD
 - `http-retrieval-enable` is now enabled by default. HTTP Retrieval can be disabled with
   `RAINBOW_HTTP_RETRIEVAL_ENABLE=false`. [#270](https://github.com/ipfs/rainbow/pull/270)
-=======
 - upgrade to Boxo [v0.33.0](https://github.com/ipfs/boxo/releases/tag/v0.33.0)
->>>>>>> 6f9fb9dc
+
 
 ### Fixed
 
