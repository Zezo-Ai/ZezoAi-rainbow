package main

import (
	"context"
	crand "crypto/rand"
	"errors"
	"fmt"
	"io/fs"
	"os"
	"path/filepath"
	"time"

	"github.com/cockroachdb/pebble/v2"
	"github.com/dgraph-io/badger/v4"
	"github.com/dgraph-io/badger/v4/options"
	nopfs "github.com/ipfs-shipyard/nopfs"
	nopfsipfs "github.com/ipfs-shipyard/nopfs/ipfs"
	"github.com/ipfs/boxo/blockservice"
	"github.com/ipfs/boxo/blockstore"
	"github.com/ipfs/boxo/exchange/offline"
	bsfetcher "github.com/ipfs/boxo/fetcher/impl/blockservice"
	"github.com/ipfs/boxo/gateway"
	"github.com/ipfs/boxo/namesys"
	"github.com/ipfs/boxo/path/resolver"
	"github.com/ipfs/boxo/peering"
	blocks "github.com/ipfs/go-block-format"
	"github.com/ipfs/go-cid"
	"github.com/ipfs/go-datastore"
	badger4 "github.com/ipfs/go-ds-badger4"
	flatfs "github.com/ipfs/go-ds-flatfs"
	pebbleds "github.com/ipfs/go-ds-pebble"
	mprome "github.com/ipfs/go-metrics-prometheus"
	"github.com/ipfs/go-unixfsnode"
	dagpb "github.com/ipld/go-codec-dagpb"
	"github.com/libp2p/go-libp2p"
	"github.com/libp2p/go-libp2p/core/crypto"
	"github.com/libp2p/go-libp2p/core/host"
	"github.com/libp2p/go-libp2p/core/metrics"
	"github.com/libp2p/go-libp2p/core/peer"
	"github.com/libp2p/go-libp2p/core/routing"
	"github.com/libp2p/go-libp2p/p2p/net/connmgr"
	"github.com/libp2p/go-libp2p/p2p/protocol/identify"
	"github.com/multiformats/go-multiaddr"
	madns "github.com/multiformats/go-multiaddr-dns"
)

func init() {
	if err := mprome.Inject(); err != nil {
		panic(err)
	}
}

const httpRouterGatewayProtocol = "transport-ipfs-gateway-http"

var httpRoutersFilterProtocols = []string{"unknown", "transport-bitswap"} // IPIP-484

type DHTRouting string

const (
	DHTAccelerated DHTRouting = "accelerated"
	DHTStandard    DHTRouting = "standard"
	DHTOff         DHTRouting = "off"
)

type RemoteBackendMode string

const (
	RemoteBackendBlock RemoteBackendMode = "block"
	RemoteBackendCAR   RemoteBackendMode = "car"
)

func init() {
	// Lets us discover our own public address with a single observation
	identify.ActivationThresh = 1
}

type Node struct {
	ns           namesys.NameSystem
	vs           routing.ValueStore
	dataDir      string
	bsrv         blockservice.BlockService
	denylistSubs []*nopfs.HTTPSubscriber

	// Maybe not be set depending on the configuration:
	host       host.Host
	datastore  datastore.Batching
	blockstore blockstore.Blockstore
	resolver   resolver.Resolver
}

type Config struct {
	DataDir        string
	BlockstoreType string

	ListenAddrs   []string
	AnnounceAddrs []string

	ConnMgrLow   int
	ConnMgrHi    int
	ConnMgrGrace time.Duration

	InMemBlockCache int64
	MaxMemory       uint64
	MaxFD           int

	GatewayDomains           []string
	SubdomainGatewayDomains  []string
	TrustlessGatewayDomains  []string
	RoutingV1Endpoints       []string
	RoutingV1FilterProtocols []string
	RoutingIgnoreProviders   []peer.ID
	DHTRouting               DHTRouting
	DHTSharedHost            bool
	IpnsMaxCacheTTL          time.Duration
	Bitswap                  bool

	DNSLinkResolver madns.BasicResolver

	// BitswapWantHaveReplaceSize tells the bitswap server to replace WantHave
	// with WantBlock responses when the block size less then or equal to this
	// value. Set to zero to disable replacement and avoid block size lookup
	// when processing HaveWant requests.
	BitswapWantHaveReplaceSize int

	DenylistSubs []string

	Peering            []peer.AddrInfo
	PeeringSharedCache bool

	Seed                string
	SeedIndex           int
	SeedPeering         bool
	SeedPeeringMaxIndex int

	RemoteBackends     []string
	RemoteBackendsIPNS bool
	RemoteBackendMode  RemoteBackendMode

	GCInterval  time.Duration
	GCThreshold float64

	TracingAuthToken string

	disableMetrics bool // only meant to be used during testing

	// Pebble config values
	BytesPerSync                int
	DisableWAL                  bool
	L0CompactionThreshold       int
	L0StopWritesThreshold       int
	LBaseMaxBytes               int64
	MemTableSize                uint64
	MemTableStopWritesThreshold int
	WALBytesPerSync             int
	MaxConcurrentCompactions    int
	WALMinSyncInterval          time.Duration

	// ProviderQueryManager configuration.
	RoutingMaxRequests  int
	RoutingMaxProviders int
	RoutingMaxTimeout   time.Duration

	// HTTP Retrieval configuration
	HTTPRetrievalEnable                    bool
	HTTPRetrievalAllowlist                 []string
	HTTPRetrievalDenylist                  []string
	HTTPRetrievalWorkers                   int
	HTTPRetrievalMaxDontHaveErrors         int
	HTTPRetrievalMetricsLabelsForEndpoints []string

<<<<<<< HEAD
	// AutoConf configuration
	AutoConf AutoConfConfig

	// Bootstrap peers configuration (with "auto" support)
	Bootstrap []string
=======
	// Gateway rate limiting and timeout configuration
	MaxConcurrentRequests int
	RetrievalTimeout      time.Duration
>>>>>>> f3b06301
}

func SetupNoLibp2p(ctx context.Context, cfg Config, dnsCache *cachedDNS) (*Node, error) {
	var err error

	cfg.DataDir, err = filepath.Abs(cfg.DataDir)
	if err != nil {
		return nil, err
	}

	denylists, blocker, err := setupDenylists(cfg)
	if err != nil {
		return nil, err
	}

	// The stars aligned and Libp2p does not need to be turned on at all.
	if len(cfg.RemoteBackends) == 0 {
		return nil, errors.New("RAINBOW_REMOTE_BACKENDS must be set if RAINBOW_LIBP2P is disabled")
	}

	// Setup a Value Store composed of both the remote backends and the delegated
	// routers, if they exist. This vs is only used for resolving IPNS Records.
	vs, err := setupRoutingNoLibp2p(cfg, dnsCache)
	if err != nil {
		return nil, err
	}

	// Setup the remote blockstore if that's the mode we're using.
	var bsrv blockservice.BlockService
	if cfg.RemoteBackendMode == RemoteBackendBlock {
		blkst, err := gateway.NewRemoteBlockstore(cfg.RemoteBackends, nil)
		if err != nil {
			return nil, err
		}

		bsrv = blockservice.New(blkst, offline.Exchange(blkst))
		bsrv = nopfsipfs.WrapBlockService(bsrv, blocker)
	}

	ns, err := setupNamesys(cfg, vs, blocker, cfg.DNSLinkResolver)
	if err != nil {
		return nil, err
	}

	return &Node{
		vs:           vs,
		ns:           ns,
		dataDir:      cfg.DataDir,
		denylistSubs: denylists,
		bsrv:         bsrv,
	}, nil
}

func SetupWithLibp2p(ctx context.Context, cfg Config, key crypto.PrivKey, dnsCache *cachedDNS) (*Node, error) {
	if !cfg.Bitswap && cfg.DHTRouting == DHTOff {
		return nil, errors.New("libp2p is enabled, but not used: bitswap and dht are disabled")
	}

	var err error

	cfg.DataDir, err = filepath.Abs(cfg.DataDir)
	if err != nil {
		return nil, err
	}

	denylists, blocker, err := setupDenylists(cfg)
	if err != nil {
		return nil, err
	}

	n := &Node{
		dataDir:      cfg.DataDir,
		denylistSubs: denylists,
	}

	bwc := metrics.NewBandwidthCounter()

	cmgr, err := connmgr.NewConnManager(cfg.ConnMgrLow, cfg.ConnMgrHi, connmgr.WithGracePeriod(cfg.ConnMgrGrace))
	if err != nil {
		return nil, err
	}

	bitswapRcMgr, dhtRcMgr, err := makeResourceMgrs(cfg.MaxMemory, cfg.MaxFD, cfg.ConnMgrHi, !cfg.DHTSharedHost)
	if err != nil {
		return nil, err
	}

	opts := []libp2p.Option{
		libp2p.NATPortMap(),
		libp2p.ConnectionManager(cmgr),
		libp2p.Identity(key),
		libp2p.UserAgent("rainbow/" + buildVersion()),
		libp2p.BandwidthReporter(bwc),
		libp2p.DefaultTransports,
		libp2p.DefaultMuxers,
		libp2p.ResourceManager(bitswapRcMgr),
		libp2p.EnableHolePunching(),
	}

	if len(cfg.ListenAddrs) == 0 {
		// Note: because the transports are set above we must also set the listen addresses
		// We need to set listen addresses in order for hole punching to work
		opts = append(opts, libp2p.DefaultListenAddrs)
	} else {
		opts = append(opts, libp2p.ListenAddrStrings(cfg.ListenAddrs...))
	}

	if len(cfg.AnnounceAddrs) > 0 {
		var addrs []multiaddr.Multiaddr
		for _, anna := range cfg.AnnounceAddrs {
			a, err := multiaddr.NewMultiaddr(anna)
			if err != nil {
				return nil, fmt.Errorf("failed to parse announce addr: %w", err)
			}
			addrs = append(addrs, a)
		}
		opts = append(opts, libp2p.AddrsFactory(func([]multiaddr.Multiaddr) []multiaddr.Multiaddr {
			return addrs
		}))
	}

	ds, err := setupDatastore(cfg)
	if err != nil {
		return nil, err
	}

	var (
		vs routing.ValueStore
		cr routing.ContentRouting
		pr routing.PeerRouting
	)

	opts = append(opts, libp2p.Routing(func(h host.Host) (routing.PeerRouting, error) {
		cr, pr, vs, err = setupRouting(ctx, cfg, h, ds, dhtRcMgr, bwc, dnsCache)
		return pr, err
	}))
	h, err := libp2p.New(opts...)
	if err != nil {
		return nil, err
	}

	err = setupPeering(cfg, h)
	if err != nil {
		return nil, err
	}

	var bsrv blockservice.BlockService
	if cfg.Bitswap {
		blkst := blockstore.NewBlockstore(ds,
			blockstore.NoPrefix(),
			// Every Has() for every written block is a transaction with a
			// seek onto LSM. If not in memory it will be a pain.
			// We opt to write every block Put into the blockstore.
			// See also comment in blockservice.
			blockstore.WriteThrough(true),
		)
		blkst = &switchingBlockstore{
			baseBlockstore:      blkst,
			contextSwitchingKey: NoBlockcache{},
		}
		blkst = blockstore.NewIdStore(blkst)
		n.blockstore = blkst

		bsrv = blockservice.New(blkst, setupBitswapExchange(ctx, cfg, h, cr, blkst),
			// if we are doing things right, our bitswap wantlists should
			// not have blocks that we already have (see
			// https://github.com/ipfs/boxo/blob/e0d4b3e9b91e9904066a10278e366c9a6d9645c7/blockservice/blockservice.go#L272). Thus
			// we should not be writing many blocks that we already
			// have. Thus, no point in checking whether we have a block
			// before writing new blocks.
			blockservice.WriteThrough(true),
		)
	} else {
		if len(cfg.RemoteBackends) == 0 || cfg.RemoteBackendMode != RemoteBackendBlock {
			return nil, errors.New("remote backends in block mode must be set when disabling bitswap")
		}

		if cfg.PeeringSharedCache {
			return nil, errors.New("disabling bitswap is incompatible with peering cache")
		}

		blkst, err := gateway.NewRemoteBlockstore(cfg.RemoteBackends, nil)
		if err != nil {
			return nil, err
		}

		bsrv = blockservice.New(blkst, offline.Exchange(blkst))
	}

	bsrv = nopfsipfs.WrapBlockService(bsrv, blocker)

	fetcherCfg := bsfetcher.NewFetcherConfig(bsrv)
	fetcherCfg.PrototypeChooser = dagpb.AddSupportToChooser(bsfetcher.DefaultPrototypeChooser)
	fetcher := fetcherCfg.WithReifier(unixfsnode.Reify)
	r := resolver.NewBasicResolver(fetcher)
	r = nopfsipfs.WrapResolver(r, blocker)

	n.host = h
	n.datastore = ds
	n.bsrv = bsrv
	n.resolver = r

	ns, err := setupNamesys(cfg, vs, blocker, cfg.DNSLinkResolver)
	if err != nil {
		return nil, err
	}

	n.vs = vs
	n.ns = ns

	return n, nil
}

func setupDatastore(cfg Config) (datastore.Batching, error) {
	switch cfg.BlockstoreType {
	case "flatfs":
		return flatfs.CreateOrOpen(filepath.Join(cfg.DataDir, "flatfs"), flatfs.NextToLast(3), false)
	case "pebble":
		return pebbleds.NewDatastore(filepath.Join(cfg.DataDir, "pebbleds"),
			pebbleds.WithCacheSize(cfg.InMemBlockCache),
			pebbleds.WithPebbleOpts(getPebbleOpts(cfg)),
		)
	case "badger":
		badgerOpts := badger.DefaultOptions("")
		badgerOpts.CompactL0OnClose = false
		// ValueThreshold: defaults to 1MB! For us that means everything goes
		// into the LSM tree and that means more stuff in memory.  We only
		// put very small things on the LSM tree by default (i.e. a single
		// CID).
		badgerOpts.ValueThreshold = 256

		// BlockCacheSize: instead of using blockstore, we cache things
		// here. This only makes sense if using compression, according to
		// docs.
		badgerOpts.BlockCacheSize = cfg.InMemBlockCache // default 1 GiB.

		// Compression: default. Trades reading less from disk for using more
		// CPU. Given gateways are usually IO bound, I think we can make this
		// trade.
		if badgerOpts.BlockCacheSize == 0 {
			badgerOpts.Compression = options.None
		} else {
			badgerOpts.Compression = options.Snappy
		}

		// If we write something twice, we do it with the same values so
		// *shrugh*.
		badgerOpts.DetectConflicts = false

		// MemTableSize: Defaults to 64MiB which seems an ok amount to flush
		// to disk from time to time.
		badgerOpts.MemTableSize = 64 << 20
		// NumMemtables: more means more memory, faster writes, but more to
		// commit to disk if they get full. Default is 5.
		badgerOpts.NumMemtables = 5

		// IndexCacheSize: 0 means all in memory (default). All means indexes,
		// bloom filters etc. Usually not huge amount of memory usage from
		// this.
		badgerOpts.IndexCacheSize = 0

		opts := badger4.Options{
			GcDiscardRatio: 0.3,
			GcInterval:     20 * time.Minute,
			GcSleep:        10 * time.Second,
			Options:        badgerOpts,
		}

		return badger4.NewDatastore(filepath.Join(cfg.DataDir, "badger4"), &opts)
	default:
		return nil, fmt.Errorf("unsupported blockstore type: %s", cfg.BlockstoreType)
	}
}

func loadOrInitPeerKey(kf string) (crypto.PrivKey, error) {
	data, err := os.ReadFile(kf)
	if err != nil {
		if !os.IsNotExist(err) {
			return nil, err
		}

		k, _, err := crypto.GenerateEd25519Key(crand.Reader)
		if err != nil {
			return nil, err
		}

		data, err := crypto.MarshalPrivateKey(k)
		if err != nil {
			return nil, err
		}

		if err := os.WriteFile(kf, data, 0600); err != nil {
			return nil, err
		}

		return k, nil
	}
	return crypto.UnmarshalPrivateKey(data)
}

func setupPeering(cfg Config, h host.Host) error {
	if len(cfg.Peering) == 0 && !cfg.SeedPeering {
		return nil
	}

	ps := peering.NewPeeringService(h)
	if err := ps.Start(); err != nil {
		return err
	}
	for _, a := range cfg.Peering {
		ps.AddPeer(a)
	}

	if !cfg.SeedPeering {
		return nil
	}

	if cfg.SeedIndex < 0 {
		return fmt.Errorf("seed index must be equal or greater than 0, it is %d", cfg.SeedIndex)
	}

	if cfg.SeedPeeringMaxIndex < 0 {
		return fmt.Errorf("seed peering max index must be a positive number, it is %d", cfg.SeedPeeringMaxIndex)
	}

	pids, err := derivePeerIDs(cfg.Seed, cfg.SeedIndex, cfg.SeedPeeringMaxIndex)
	if err != nil {
		return err
	}

	for _, pid := range pids {
		// The peering module will automatically perform lookups to find the
		// addresses of the given peers.
		ps.AddPeer(peer.AddrInfo{ID: pid})
	}

	return nil
}

func setupDenylists(cfg Config) ([]*nopfs.HTTPSubscriber, *nopfs.Blocker, error) {
	err := os.Mkdir(filepath.Join(cfg.DataDir, "denylists"), 0755)
	if err != nil && !errors.Is(err, fs.ErrExist) {
		return nil, nil, err
	}

	var denylists []*nopfs.HTTPSubscriber
	for _, dl := range cfg.DenylistSubs {
		s, err := nopfs.NewHTTPSubscriber(dl, filepath.Join(cfg.DataDir, "denylists", filepath.Base(dl)), time.Minute)
		if err != nil {
			return nil, nil, err
		}
		denylists = append(denylists, s)
	}

	files, err := nopfs.GetDenylistFilesInDir(filepath.Join(cfg.DataDir, "denylists"))
	if err != nil {
		return nil, nil, err
	}
	blocker, err := nopfs.NewBlocker(files)
	if err != nil {
		return nil, nil, err
	}

	return denylists, blocker, nil
}

func setupNamesys(cfg Config, vs routing.ValueStore, blocker *nopfs.Blocker, dnslinkResolver madns.BasicResolver) (namesys.NameSystem, error) {
	nsOptions := []namesys.Option{namesys.WithDNSResolver(dnslinkResolver)}
	if cfg.IpnsMaxCacheTTL > 0 {
		nsOptions = append(nsOptions, namesys.WithMaxCacheTTL(cfg.IpnsMaxCacheTTL))
	}
	ns, err := namesys.NewNameSystem(vs, nsOptions...)
	if err != nil {
		return nil, err
	}
	ns = nopfsipfs.WrapNameSystem(ns, blocker)
	return ns, nil
}

type switchingBlockstore struct {
	baseBlockstore      blockstore.Blockstore
	contextSwitchingKey any
}

func (s *switchingBlockstore) getBlockstore(ctx context.Context) blockstore.Blockstore {
	alternativeBlockstore, ok := ctx.Value(s.contextSwitchingKey).(blockstore.Blockstore)
	if ok {
		return alternativeBlockstore
	}
	return s.baseBlockstore
}

func (s *switchingBlockstore) DeleteBlock(ctx context.Context, c cid.Cid) error {
	return s.getBlockstore(ctx).DeleteBlock(ctx, c)
}

func (s *switchingBlockstore) Has(ctx context.Context, c cid.Cid) (bool, error) {
	return s.getBlockstore(ctx).Has(ctx, c)
}

func (s *switchingBlockstore) Get(ctx context.Context, c cid.Cid) (blocks.Block, error) {
	return s.getBlockstore(ctx).Get(ctx, c)
}

func (s *switchingBlockstore) GetSize(ctx context.Context, c cid.Cid) (int, error) {
	return s.getBlockstore(ctx).GetSize(ctx, c)
}

func (s *switchingBlockstore) Put(ctx context.Context, block blocks.Block) error {
	return s.getBlockstore(ctx).Put(ctx, block)
}

func (s *switchingBlockstore) PutMany(ctx context.Context, blocks []blocks.Block) error {
	return s.getBlockstore(ctx).PutMany(ctx, blocks)
}

func (s *switchingBlockstore) AllKeysChan(ctx context.Context) (<-chan cid.Cid, error) {
	return s.getBlockstore(ctx).AllKeysChan(ctx)
}

func (s *switchingBlockstore) HashOnRead(enabled bool) {
	s.baseBlockstore.HashOnRead(enabled)
}

var _ blockstore.Blockstore = (*switchingBlockstore)(nil)

func getPebbleOpts(cfg Config) *pebble.Options {
	opts := &pebble.Options{
		BytesPerSync:                cfg.BytesPerSync,
		DisableWAL:                  cfg.DisableWAL,
		L0CompactionThreshold:       cfg.L0CompactionThreshold,
		L0StopWritesThreshold:       cfg.L0StopWritesThreshold,
		LBaseMaxBytes:               cfg.LBaseMaxBytes,
		MemTableSize:                cfg.MemTableSize,
		MemTableStopWritesThreshold: cfg.MemTableStopWritesThreshold,
		WALBytesPerSync:             cfg.WALBytesPerSync,
	}
	if cfg.MaxConcurrentCompactions != 0 {
		opts.MaxConcurrentCompactions = func() int { return cfg.MaxConcurrentCompactions }
	}
	if cfg.WALMinSyncInterval != 0 {
		opts.WALMinSyncInterval = func() time.Duration { return cfg.WALMinSyncInterval }
	}

	return opts
}<|MERGE_RESOLUTION|>--- conflicted
+++ resolved
@@ -168,17 +168,15 @@
 	HTTPRetrievalMaxDontHaveErrors         int
 	HTTPRetrievalMetricsLabelsForEndpoints []string
 
-<<<<<<< HEAD
 	// AutoConf configuration
 	AutoConf AutoConfConfig
 
 	// Bootstrap peers configuration (with "auto" support)
 	Bootstrap []string
-=======
+
 	// Gateway rate limiting and timeout configuration
 	MaxConcurrentRequests int
 	RetrievalTimeout      time.Duration
->>>>>>> f3b06301
 }
 
 func SetupNoLibp2p(ctx context.Context, cfg Config, dnsCache *cachedDNS) (*Node, error) {
